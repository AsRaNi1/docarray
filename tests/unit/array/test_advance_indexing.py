import numpy as np
import pytest

from docarray import DocumentArray, Document
from docarray.array.storage.weaviate import WeaviateConfig
from docarray.array.annlite import AnnliteConfig, DocumentArrayAnnlite
from docarray.array.qdrant import QdrantConfig
from docarray.array.elastic import ElasticConfig
from docarray.array.redis import RedisConfig
from docarray.array.milvus import MilvusConfig


@pytest.fixture
def docs():
    yield (Document(text=str(j)) for j in range(100))


@pytest.fixture
def indices():
    yield (i for i in [-2, 0, 2])


@pytest.mark.parametrize(
    'storage,config',
    [
        ('memory', None),
        ('sqlite', None),
        ('weaviate', WeaviateConfig(n_dim=123)),
        ('annlite', AnnliteConfig(n_dim=123)),
        ('qdrant', QdrantConfig(n_dim=123)),
        ('elasticsearch', ElasticConfig(n_dim=123)),
        ('redis', RedisConfig(n_dim=123)),
        ('milvus', MilvusConfig(n_dim=123)),
    ],
)
def test_getter_int_str(docs, storage, config, start_storage):
    if config:
        docs = DocumentArray(docs, storage=storage, config=config)
    else:
        docs = DocumentArray(docs, storage=storage)
    # getter
    assert docs[99].text == '99'
    assert docs[np.int(99)].text == '99'
    assert docs[-1].text == '99'
    assert docs[0].text == '0'
    # string index
    assert docs[docs[0].id].text == '0'
    assert docs[docs[99].id].text == '99'
    assert docs[docs[-1].id].text == '99'

    with pytest.raises(IndexError):
        docs[100]

    with pytest.raises(KeyError):
        docs['adsad']


@pytest.mark.parametrize(
    'storage,config',
    [
        ('memory', None),
        ('sqlite', None),
        ('weaviate', WeaviateConfig(n_dim=123)),
        ('annlite', AnnliteConfig(n_dim=123)),
        ('qdrant', QdrantConfig(n_dim=123)),
        ('redis', RedisConfig(n_dim=123)),
        ('milvus', MilvusConfig(n_dim=123)),
    ],
)
def test_setter_int_str(docs, storage, config, start_storage):
    if config:
        docs = DocumentArray(docs, storage=storage, config=config)
    else:
        docs = DocumentArray(docs, storage=storage)
    # setter
    docs[99] = Document(text='hello')
    docs[0] = Document(text='world')

    assert docs[99].text == 'hello'
    assert docs[-1].text == 'hello'
    assert docs[0].text == 'world'

    docs[docs[2].id] = Document(text='doc2')
    # string index
    assert docs[docs[2].id].text == 'doc2'


@pytest.mark.parametrize(
    'storage,config',
    [
        ('memory', None),
        ('sqlite', None),
        ('weaviate', WeaviateConfig(n_dim=123)),
        ('annlite', AnnliteConfig(n_dim=123)),
        ('qdrant', QdrantConfig(n_dim=123)),
        ('elasticsearch', ElasticConfig(n_dim=123)),
        ('redis', RedisConfig(n_dim=123)),
        ('milvus', MilvusConfig(n_dim=123)),
    ],
)
def test_del_int_str(docs, storage, config, start_storage, indices):
    if config:
        docs = DocumentArray(docs, storage=storage, config=config)
    else:
        docs = DocumentArray(docs, storage=storage)
    initial_len = len(docs)
    deleted_elements = 0
    for pos in indices:
        pos_id = docs[pos].id
        del docs[pos]
        deleted_elements += 1
        assert pos_id not in docs
        assert len(docs) == initial_len - deleted_elements

        new_pos_id = docs[pos].id
        new_doc_zero = docs[pos]
        del docs[new_pos_id]
        deleted_elements += 1
        assert len(docs) == initial_len - deleted_elements
        assert pos_id not in docs
        assert new_doc_zero not in docs


@pytest.mark.parametrize(
    'storage,config',
    [
        ('memory', None),
        ('sqlite', None),
        ('weaviate', WeaviateConfig(n_dim=123)),
        ('annlite', AnnliteConfig(n_dim=123)),
        ('qdrant', QdrantConfig(n_dim=123)),
        ('elasticsearch', ElasticConfig(n_dim=123)),
        ('redis', RedisConfig(n_dim=123)),
        ('milvus', MilvusConfig(n_dim=123)),
    ],
)
def test_slice(docs, storage, config, start_storage):
    if config:
        docs = DocumentArray(docs, storage=storage, config=config)
    else:
        docs = DocumentArray(docs, storage=storage)
    # getter
    assert len(docs[1:5]) == 4
    assert len(docs[1:100:5]) == 20  # 1 to 100, sep with 5

    # setter
    with pytest.raises(TypeError, match='an iterable'):
        docs[1:5] = Document(text='repl')

    docs[1:5] = [Document(text=f'repl{j}') for j in range(4)]
    for d in docs[1:5]:
        assert d.text.startswith('repl')
    assert len(docs) == 100

    # del
    zero_doc = docs[0]
    twenty_doc = docs[20]
    del docs[0:20]
    assert len(docs) == 80
    assert zero_doc not in docs
    assert twenty_doc in docs


@pytest.mark.parametrize(
    'storage,config',
    [
        ('memory', None),
        ('sqlite', None),
        ('weaviate', WeaviateConfig(n_dim=123)),
        ('annlite', AnnliteConfig(n_dim=123)),
        ('qdrant', QdrantConfig(n_dim=123)),
        ('elasticsearch', ElasticConfig(n_dim=123)),
        ('redis', RedisConfig(n_dim=123)),
        ('milvus', MilvusConfig(n_dim=123)),
    ],
)
def test_sequence_bool_index(docs, storage, config, start_storage):
    if config:
        docs = DocumentArray(docs, storage=storage, config=config)
    else:
        docs = DocumentArray(docs, storage=storage)
    # getter
    mask = [True, False] * 50
    assert len(docs[mask]) == 50

    # setter
    mask = [True, False] * 50
    docs[mask, 'text'] = [f'repl{j}' for j in range(50)]

    for idx, d in enumerate(docs):
        if idx % 2 == 0:
            # got replaced
            assert d.text.startswith('repl')
        else:
            assert d.text == str(idx)

    docs[mask] = [Document(text='test') for _ in range(50)]

    for idx, d in enumerate(docs):
        if idx % 2 == 0:
            # got replaced
            assert d.text == 'test'
        else:
            assert d.text == str(idx)

    # del
    del docs[mask]
    assert len(docs) == 50


@pytest.mark.parametrize('nparray', [lambda x: x, np.array, tuple])
@pytest.mark.parametrize(
    'storage,config',
    [
        ('memory', None),
        ('sqlite', None),
        ('weaviate', WeaviateConfig(n_dim=123)),
        ('annlite', AnnliteConfig(n_dim=123)),
        ('qdrant', QdrantConfig(n_dim=123)),
        ('elasticsearch', ElasticConfig(n_dim=123)),
        ('redis', RedisConfig(n_dim=123)),
        ('milvus', MilvusConfig(n_dim=123)),
    ],
)
def test_sequence_int(docs, nparray, storage, config, start_storage):
    if config:
        docs = DocumentArray(docs, storage=storage, config=config)
    else:
        docs = DocumentArray(docs, storage=storage)
    # getter
    idx = nparray([1, 3, 5, 7, -1, -2])
    assert len(docs[idx]) == len(idx)

    # setter
    docs[idx] = [Document(text='repl') for _ in range(len(idx))]
    for _id in idx:
        assert docs[_id].text == 'repl'

    # del
    idx = [-3, -4, -5, 9, 10, 11]
    del docs[idx]
    assert len(docs) == 100 - len(idx)

    docs[1, 5, 9] = [Document(text='new') for _ in range(3)]
    assert docs[1].text == 'new'
    assert docs[5].text == 'new'
    assert docs[9].text == 'new'


@pytest.mark.parametrize(
    'storage,config',
    [
        ('memory', None),
        ('sqlite', None),
        ('weaviate', WeaviateConfig(n_dim=123)),
        ('annlite', AnnliteConfig(n_dim=123)),
        ('qdrant', QdrantConfig(n_dim=123)),
        ('elasticsearch', ElasticConfig(n_dim=123)),
        ('redis', RedisConfig(n_dim=123)),
        ('milvus', MilvusConfig(n_dim=123)),
    ],
)
def test_sequence_str(docs, storage, config, start_storage):
    if config:
        docs = DocumentArray(docs, storage=storage, config=config)
    else:
        docs = DocumentArray(docs, storage=storage)
    # getter
    idx = [d.id for d in docs[1, 3, 5, 7, -1, -2]]

    assert len(docs[idx]) == len(idx)
    assert len(docs[tuple(idx)]) == len(idx)

    # setter
    docs[idx] = [Document(text='repl') for _ in range(len(idx))]
    idx = [d.id for d in docs[1, 3, 5, 7, -1, -2]]
    for _id in idx:
        assert docs[_id].text == 'repl'

    # del
    idx = [d.id for d in docs[-3, -4, -5, 9, 10, 11]]
    del docs[idx]
    assert len(docs) == 100 - len(idx)


@pytest.mark.parametrize(
    'storage,config',
    [
        ('memory', None),
        ('sqlite', None),
        ('weaviate', WeaviateConfig(n_dim=123)),
        ('annlite', AnnliteConfig(n_dim=123)),
        ('qdrant', QdrantConfig(n_dim=123)),
        ('elasticsearch', ElasticConfig(n_dim=123)),
        ('redis', RedisConfig(n_dim=123)),
        ('milvus', MilvusConfig(n_dim=123)),
    ],
)
def test_docarray_list_tuple(docs, storage, config, start_storage):
    if config:
        docs = DocumentArray(docs, storage=storage, config=config)
    else:
        docs = DocumentArray(docs, storage=storage)
    assert isinstance(docs[99, 98], DocumentArray)
    assert len(docs[99, 98]) == 2


@pytest.mark.parametrize(
    'storage,config',
    [
        ('memory', None),
        ('sqlite', None),
        ('weaviate', WeaviateConfig(n_dim=123)),
        ('annlite', AnnliteConfig(n_dim=123)),
        ('qdrant', QdrantConfig(n_dim=123)),
        ('elasticsearch', ElasticConfig(n_dim=123)),
        ('redis', RedisConfig(n_dim=123)),
        ('milvus', MilvusConfig(n_dim=123)),
    ],
)
def test_path_syntax_indexing(storage, config, start_storage):
    da = DocumentArray.empty(3)
    for d in da:
        d.chunks = DocumentArray.empty(5)
        d.matches = DocumentArray.empty(7)
        for c in d.chunks:
            c.chunks = DocumentArray.empty(3)

    if not storage == 'memory':
        if config:
            da = DocumentArray(da, storage=storage, config=config)
        else:
            da = DocumentArray(da, storage=storage)
    with da:
        assert len(da['@c']) == 3 * 5
        assert len(da['@c:1']) == 3
        assert len(da['@c-1:']) == 3
        assert len(da['@c1']) == 3
        assert len(da['@c-2:']) == 3 * 2
        assert len(da['@c1:3']) == 3 * 2
        assert len(da['@c1:3c']) == (3 * 2) * 3
        assert len(da['@c1:3,c1:3c']) == (3 * 2) + (3 * 2) * 3
        assert len(da['@c 1:3 , c 1:3 c']) == (3 * 2) + (3 * 2) * 3
        assert len(da['@cc']) == 3 * 5 * 3
        assert len(da['@cc,m']) == 3 * 5 * 3 + 3 * 7
        assert len(da['@r:1cc,m']) == 1 * 5 * 3 + 3 * 7


@pytest.mark.parametrize(
    'storage,config',
    [
        ('memory', None),
        ('sqlite', None),
        ('weaviate', WeaviateConfig(n_dim=123)),
        ('annlite', AnnliteConfig(n_dim=123)),
        ('qdrant', QdrantConfig(n_dim=123)),
        ('elasticsearch', ElasticConfig(n_dim=123)),
        ('redis', RedisConfig(n_dim=123)),
        ('milvus', MilvusConfig(n_dim=123)),
    ],
)
@pytest.mark.parametrize('use_subindex', [False, True])
def test_path_syntax_indexing_set(storage, config, use_subindex, start_storage):
    da = DocumentArray.empty(3)
    for i, d in enumerate(da):
        d.chunks = DocumentArray.empty(5)
        d.matches = DocumentArray([Document(id=f'm{j + (i * 7)}') for j in range(7)])
        for c in d.chunks:
            c.chunks = DocumentArray.empty(3)

    repeat = lambda s, l: [s] * l
    da['@r,c,m,cc', 'text'] = repeat('a', 3 + 5 * 3 + 7 * 3 + 3 * 5 * 3)

    if config:
        da = DocumentArray(
            da,
            storage=storage,
            config=config,
            subindex_configs={'@c': {'n_dim': 123}} if use_subindex else None,
        )
    else:
        da = DocumentArray(
            da, storage=storage, subindex_configs={'@c': None} if use_subindex else None
        )

    with da:
        assert da['@c'].texts == repeat('a', 3 * 5)
        assert da['@c', 'text'] == repeat('a', 3 * 5)
        if use_subindex:
            assert da._subindices['@c'].texts == repeat('a', 3 * 5)
        assert da['@c:1', 'text'] == repeat('a', 3)
        assert da['@c-1:', 'text'] == repeat('a', 3)
        assert da['@c1', 'text'] == repeat('a', 3)
        assert da['@c-2:', 'text'] == repeat('a', 3 * 2)
        assert da['@c1:3', 'text'] == repeat('a', 3 * 2)
        assert da['@c1:3c', 'text'] == repeat('a', (3 * 2) * 3)
        assert da['@c1:3,c1:3c', 'text'] == repeat('a', (3 * 2) + (3 * 2) * 3)
        assert da['@c 1:3 , c 1:3 c', 'text'] == repeat('a', (3 * 2) + (3 * 2) * 3)
        assert da['@cc', 'text'] == repeat('a', 3 * 5 * 3)
        assert da['@cc,m', 'text'] == repeat('a', 3 * 5 * 3 + 3 * 7)
        assert da['@r:1cc,m', 'text'] == repeat('a', 1 * 5 * 3 + 3 * 7)
        assert da[0, 'text'] == 'a'
        assert da[[True for _ in da], 'text'] == repeat('a', 3)

    da['@m,cc', 'text'] = repeat('b', 3 + 5 * 3 + 7 * 3 + 3 * 5 * 3)

    with da:
        assert da['@c', 'text'] == repeat('a', 3 * 5)
        if use_subindex:
            assert da._subindices['@c'].texts == repeat('a', 3 * 5)
        assert da['@c:1', 'text'] == repeat('a', 3)
        assert da['@c-1:', 'text'] == repeat('a', 3)
        assert da['@c1', 'text'] == repeat('a', 3)
        assert da['@c-2:', 'text'] == repeat('a', 3 * 2)
        assert da['@c1:3', 'text'] == repeat('a', 3 * 2)
        assert da['@c1:3c', 'text'] == repeat('b', (3 * 2) * 3)
        assert da['@c1:3,c1:3c', 'text'] == repeat('a', (3 * 2)) + repeat(
            'b', (3 * 2) * 3
        )
        assert da['@c 1:3 , c 1:3 c', 'text'] == repeat('a', (3 * 2)) + repeat(
            'b', (3 * 2) * 3
        )
        assert da['@cc', 'text'] == repeat('b', 3 * 5 * 3)
        assert da['@cc,m', 'text'] == repeat('b', 3 * 5 * 3 + 3 * 7)
        assert da['@r:1cc,m', 'text'] == repeat('b', 1 * 5 * 3 + 3 * 7)
        assert da[0, 'text'] == 'a'
        assert da[[True for _ in da], 'text'] == repeat('a', 3)

    da[1, 'text'] = 'd'
    assert da[1, 'text'] == 'd'
    assert da[1].text == 'd'

    doc_id = da[0].id
    da[doc_id, 'text'] = 'e'
    assert da[doc_id, 'text'] == 'e'
    assert da[doc_id].text == 'e'

    # setting matches is only possible if the IDs are the same
    with da:
        da['@m'] = [Document(id=f'm{i}', text='c') for i in range(3 * 7)]
        assert da['@m', 'text'] == repeat('c', 3 * 7)

        # setting by traversal paths with different IDs is not supported
        with pytest.raises(ValueError):
            da['@m'] = [Document() for _ in range(3 * 7)]

    da[2, ['text', 'id']] = ['new_text', 'new_id']
    assert da[2].text == 'new_text'
    assert da[2].id == 'new_id'


@pytest.mark.parametrize(
    'storage,config',
    [
        ('memory', None),
        ('sqlite', None),
        ('weaviate', WeaviateConfig(n_dim=123)),
        ('annlite', AnnliteConfig(n_dim=123)),
        ('qdrant', QdrantConfig(n_dim=123)),
        ('elasticsearch', ElasticConfig(n_dim=123)),
        ('redis', RedisConfig(n_dim=123)),
        ('milvus', MilvusConfig(n_dim=123)),
    ],
)
def test_getset_subindex(storage, config, start_storage):
    da = DocumentArray(
        [Document(chunks=[Document() for _ in range(5)]) for _ in range(3)],
        config=config,
        subindex_configs={'@c': {'n_dim': 123}} if config else {'@c': None},
    )
    with da:
        assert len(da['@c']) == 15
        assert len(da._subindices['@c']) == 15
        # set entire subindex
        chunks_ids = [c.id for c in da['@c']]
        new_chunks = [Document(id=cid, text=f'{i}') for i, cid in enumerate(chunks_ids)]
        da['@c'] = new_chunks
        new_chunks = DocumentArray(new_chunks)
        assert da['@c'] == new_chunks
        assert da._subindices['@c'] == new_chunks
        collected_chunks = DocumentArray.empty(0)
        for d in da:
            collected_chunks.extend(d.chunks)
        assert collected_chunks == new_chunks
        # set part of a subindex
        chunks_ids = [c.id for c in da['@c:3']]
        new_chunks = [
            Document(id=cid, text=f'{2*i}') for i, cid in enumerate(chunks_ids)
        ]
        da['@c:3'] = new_chunks
        new_chunks = DocumentArray(new_chunks)
        assert da['@c:3'] == new_chunks
        for d in new_chunks:
            assert d in da._subindices['@c']
        collected_chunks = DocumentArray.empty(0)
        for d in da:
            collected_chunks.extend(d.chunks[:3])
        assert collected_chunks == new_chunks


@pytest.mark.parametrize('size', [1, 5])
@pytest.mark.parametrize(
    'storage,config_gen',
    [
        ('memory', None),
        ('sqlite', None),
        ('weaviate', lambda: WeaviateConfig(n_dim=123)),
        ('annlite', lambda: AnnliteConfig(n_dim=123)),
        ('qdrant', lambda: QdrantConfig(n_dim=123)),
        ('elasticsearch', lambda: ElasticConfig(n_dim=123)),
        ('redis', lambda: RedisConfig(n_dim=123)),
        ('milvus', lambda: MilvusConfig(n_dim=123)),
    ],
)
def test_attribute_indexing(storage, config_gen, start_storage, size):
    if config_gen:
        da = DocumentArray(storage=storage, config=config_gen())
    else:
        da = DocumentArray(storage=storage)
    da.extend(DocumentArray.empty(size))

    for v in da[:, 'id']:
        assert v
    da[:, 'mime_type'] = [f'type {j}' for j in range(size)]
    for v in da[:, 'mime_type']:
        assert v
    del da[:, 'mime_type']
    for v in da[:, 'mime_type']:
        assert not v

    da[:, ['text', 'mime_type']] = [
        [f'hello {j}' for j in range(size)],
        [f'type {j}' for j in range(size)],
    ]
    da.summary()

    for v in da[:, ['mime_type', 'text']]:
        for vv in v:
            assert vv


@pytest.mark.parametrize(
    'storage',
    [
        'memory',
        'sqlite',
        'weaviate',
        'annlite',
        'qdrant',
        'elasticsearch',
        'redis',
        'milvus',
    ],
)
def test_tensor_attribute_selector(storage, start_storage):
    import scipy.sparse

    sp_embed = np.random.random([3, 10])
    sp_embed[sp_embed > 0.1] = 0
    sp_embed = scipy.sparse.coo_matrix(sp_embed)

    if storage in ('annlite', 'weaviate', 'qdrant', 'elasticsearch', 'redis', 'milvus'):
        da = DocumentArray(storage=storage, config={'n_dim': 10})
    else:
        da = DocumentArray(storage=storage)

    da.extend(DocumentArray.empty(3))

    da[:, 'embedding'] = sp_embed

    assert da[:, 'embedding'].shape == (3, 10)

    for d in da:
        assert d.embedding.shape == (1, 10)

    v1, v2 = da[:, ['embedding', 'id']]
    assert isinstance(v1, scipy.sparse.coo_matrix)
    assert isinstance(v2, list)

    v1, v2 = da[:, ['id', 'embedding']]
    assert isinstance(v2, scipy.sparse.coo_matrix)
    assert isinstance(v1, list)


# TODO: since match function is not implemented, this test will
# not work with weaviate storage atm, will be addressed in
# next version
@pytest.mark.parametrize('storage', ['memory', 'sqlite', 'annlite'])
def test_advance_selector_mixed(storage):
    if storage == 'annlite':
        da = DocumentArray(storage=storage, config={'n_dim': 3})
    else:
        da = DocumentArray(storage=storage)

    da.extend(DocumentArray.empty(10))
    da.embeddings = np.random.random([10, 3])

    da.match(da, exclude_self=True)

    assert len(da[:, ('id', 'embedding', 'matches')]) == 3
    assert len(da[:, ('id', 'embedding', 'matches')][0]) == 10


@pytest.mark.parametrize(
    'storage',
    [
        'memory',
        'sqlite',
        'weaviate',
        'annlite',
        'qdrant',
        'elasticsearch',
        'redis',
        'milvus',
    ],
)
def test_single_boolean_and_padding(storage, start_storage):
    if storage in ('annlite', 'weaviate', 'qdrant', 'elasticsearch', 'redis', 'milvus'):
        da = DocumentArray(storage=storage, config={'n_dim': 10})
    else:
        da = DocumentArray(storage=storage)
    da.extend(DocumentArray.empty(3))

    with pytest.raises(IndexError):
        da[True]

    with pytest.raises(IndexError):
        da[True] = Document()

    with pytest.raises(IndexError):
        del da[True]

    assert len(da[True, False]) == 1
    assert len(da[False, False, False]) == 0
    assert len(da[True, False, False]) == 1


@pytest.mark.parametrize(
    'storage,config_gen',
    [
        ('memory', None),
        ('sqlite', None),
        ('weaviate', lambda: WeaviateConfig(n_dim=123)),
        ('annlite', lambda: AnnliteConfig(n_dim=123)),
        ('qdrant', lambda: QdrantConfig(n_dim=123)),
        ('elasticsearch', lambda: ElasticConfig(n_dim=123)),
        ('redis', lambda: RedisConfig(n_dim=123)),
        ('milvus', lambda: MilvusConfig(n_dim=123)),
    ],
)
def test_edge_case_two_strings(storage, config_gen, start_storage):
    # getitem
    if config_gen:
        da = DocumentArray(storage=storage, config=config_gen())
    else:
        da = DocumentArray(storage=storage)
    da.extend([Document(id='1'), Document(id='2'), Document(id='3')])
    assert da['1', 'id'] == '1'
    assert len(da['1', '2']) == 2
    assert isinstance(da['1', '2'], DocumentArray)
    with pytest.raises(KeyError):
        da['hello', '2']
    with pytest.raises(AttributeError):
        da['1', 'hello']
    assert len(da['1', '2', '3']) == 3
    assert isinstance(da['1', '2', '3'], DocumentArray)

    # delitem
    del da['1', '2']
    assert len(da) == 1

    if config_gen:
        da = DocumentArray(storage=storage, config=config_gen())
    else:
        da = DocumentArray(storage=storage)
    da.extend([Document(id=str(i), text='hey') for i in range(3)])
    del da['1', 'text']
    assert len(da) == 3
    assert not da[1].text

    with pytest.raises(
        ValueError,
        match='setting the ID of a Document stored in a DocumentArray to None is not allowed',
    ):
        del da['1', 'id']

    del da['2', 'hello']

    # setitem
    if config_gen:
        da = DocumentArray(storage=storage, config=config_gen())
    else:
        da = DocumentArray(storage=storage)
    da.extend([Document(id='1'), Document(id='2'), Document(id='3')])
    da['1', '2'] = DocumentArray.empty(2)
    assert da[0].id != '1'
    assert da[1].id != '2'

    if config_gen:
        da = DocumentArray(
            [Document(id='1'), Document(id='2'), Document(id='3')],
            storage=storage,
            config=config_gen(),
        )
    else:
        da = DocumentArray(
            [Document(id='1'), Document(id='2'), Document(id='3')], storage=storage
        )

    da['1', 'text'] = 'hello'
    assert da['1', 'text'] == 'hello'
    assert da['1'].text == 'hello'

    with pytest.raises(IndexError):
        da['1', 'hellohello'] = 'hello'


@pytest.mark.parametrize(
    'storage,config',
    [
        ('annlite', AnnliteConfig(n_dim=123)),
<<<<<<< HEAD
        ('qdrant', QdrantConfig(n_dim=123)),
        ('elasticsearch', ElasticConfig(n_dim=123)),
        ('redis', RedisConfig(n_dim=123)),
        ('milvus', MilvusConfig(n_dim=123)),
=======
>>>>>>> f4b16ef2
    ],
)
def test_offset2ids_persistence(storage, config):
    da = DocumentArray(storage=storage, config=config)

    with da:
        da.extend(
            [
                Document(id='0'),
                Document(id='2'),
                Document(id='4'),
            ]
        )
        da.insert(1, Document(id='1'))
        da.insert(3, Document(id='3'))

        config = da._config
        da_ids = da[:, 'id']

    if isinstance(da, DocumentArrayAnnlite):
        da._annlite.close()

    assert da_ids == [str(i) for i in range(5)]

    da1 = DocumentArray(storage=storage, config=config)

    assert da1[:, 'id'] == da_ids

    with da1:
        da1.extend([Document(id=i) for i in 'abc'])
        da1_ids = da1[:, 'id']
        assert len(da1) == 8

    if isinstance(da, DocumentArrayAnnlite):
        da1._annlite.close()

    da2 = DocumentArray(storage=storage, config=config)
    assert da2[:, 'id'] == da1_ids


def test_dam_conflicting_ids():
    docs = [
        Document(id='1'),
        Document(id='2'),
        Document(id='3'),
    ]

    d = Document(id='1')
    da = DocumentArray()
    da.extend(docs)
    da.append(d)

    assert len(da) == 4
    assert id(da[0]) == id(docs[0])
    assert id(da[3]) == id(d)

    da[0].text = 'd1'
    da[3].text = 'd2'

    assert docs[0].text == 'd1'
    assert d.text == 'd2'<|MERGE_RESOLUTION|>--- conflicted
+++ resolved
@@ -719,13 +719,10 @@
     'storage,config',
     [
         ('annlite', AnnliteConfig(n_dim=123)),
-<<<<<<< HEAD
-        ('qdrant', QdrantConfig(n_dim=123)),
-        ('elasticsearch', ElasticConfig(n_dim=123)),
-        ('redis', RedisConfig(n_dim=123)),
-        ('milvus', MilvusConfig(n_dim=123)),
-=======
->>>>>>> f4b16ef2
+        ('qdrant', QdrantConfig(n_dim=123)),
+        ('elasticsearch', ElasticConfig(n_dim=123)),
+        ('redis', RedisConfig(n_dim=123)),
+        ('milvus', MilvusConfig(n_dim=123)),
     ],
 )
 def test_offset2ids_persistence(storage, config):
